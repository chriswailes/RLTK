parser.rb:
	Composable parsers.
	Auto-generate as much of the AST as possible, including AST node classes.
	Add a simple way to lexically scope the language.
	Add a way of setting a default lexer for a parser.
	Allow a parser to accept strings as an input (and take a lexer as an argument).
	Allow the parser to parse one token at a time (thus allowing the lexer to be changed in the middle of parsing).
	Allow the first argument to the associativity methods to be a integer to be used as the value for those tokens.  An error should be raised if associativity values are given in a non-increasing order.
	Get token associativity information to line up in explain.
	Finish adding support for an empty separator for list production helpers.
	
lexer.rb:
	(D) Single token at a time lexer.
	(D) Change it so lexers can be given a string or file to lex when they are instantiated.
	Composable lexers.

ast.rb:
	Investigate a better way of storing name and type information for values and children, as well as better ways to define the accessors.
<<<<<<< HEAD
	Add a function to print out ASTs in dot language.
=======
	Add the ability to print ASTs out into dot language.
>>>>>>> 3ba8c0b2

cfg.rb
	Re-do how callbacks are set.  Should be something like @grammar.callbacks[:tag][0] or @grammar.callbacks.tag(0).  Also provide a way to set in mass like currently.
	Add the ability to print out grammars in a textual form.
	Add an optimization function for grammars.  One example optimization would be replacing nonterminals that only produce a single item.  Kind of like constant and reference propagation.
	Allow the right-hand side of a production to be a symbol (call to_s on it).

tokens.rb:

visitor.rb:
	Add support for arrays of objects.  This should support matching (e.g. `on [:fib, Integer]` or `on [Integer, String]`.
	Allow blocks to be passed to the `on` clauses of the Visitor class.
	Support matching literals.

cg/type.rb:
	Make the classes representing LLVM types into modules and then in the cg/value.rb file extend each of the classes representing LLVM values with the appropriate type module.  This will require changes to the documentation and Kazoo tutorial if successful.

Code generation:
	Figure out what an AssemblyAnnotationWriter is and what it is used for.
	Add ability to set tail call info on call instructions.

Semantics:
	Fill in the remaining semantic tools:
		* Actor
		* Axiomatic
		* Big-Step Operational
		* Denotational
		* Hoare Logic
		* Join Calculus
		* Lambda Calculus
		* Operational
		* Pi Calculus
		* Small-Step Operational
	
	Add the ability to translate between different semantics.

Misc:
	Convert to Ruby 1.9 syntax. (PARTIAL)
	Update the documentation to use the @overloaded tag.
	Update to LLVM 3.2.<|MERGE_RESOLUTION|>--- conflicted
+++ resolved
@@ -1,63 +1,58 @@
-parser.rb:
-	Composable parsers.
-	Auto-generate as much of the AST as possible, including AST node classes.
-	Add a simple way to lexically scope the language.
-	Add a way of setting a default lexer for a parser.
-	Allow a parser to accept strings as an input (and take a lexer as an argument).
-	Allow the parser to parse one token at a time (thus allowing the lexer to be changed in the middle of parsing).
-	Allow the first argument to the associativity methods to be a integer to be used as the value for those tokens.  An error should be raised if associativity values are given in a non-increasing order.
-	Get token associativity information to line up in explain.
-	Finish adding support for an empty separator for list production helpers.
-	
-lexer.rb:
-	(D) Single token at a time lexer.
-	(D) Change it so lexers can be given a string or file to lex when they are instantiated.
-	Composable lexers.
+########
+# Bugs #
+########
 
-ast.rb:
-	Investigate a better way of storing name and type information for values and children, as well as better ways to define the accessors.
-<<<<<<< HEAD
-	Add a function to print out ASTs in dot language.
-=======
-	Add the ability to print ASTs out into dot language.
->>>>>>> 3ba8c0b2
+* Finish adding support for an empty separator for list production helpers.  (parser.rb, cfg.rb)
+* Get associativity information to line up in explain. (parser.rb)
+* Investigate a better way of storing name and type information for values and children, as well as better ways to define the accessors. (ast.rb)
+* Re-do how callbacks are set.  Should be something like @grammar.callbacks[:tag][0] or @grammar.callbacks.tag(0).  Also provide a way to set in mass like currently. (cfg.rb)
 
-cfg.rb
-	Re-do how callbacks are set.  Should be something like @grammar.callbacks[:tag][0] or @grammar.callbacks.tag(0).  Also provide a way to set in mass like currently.
-	Add the ability to print out grammars in a textual form.
-	Add an optimization function for grammars.  One example optimization would be replacing nonterminals that only produce a single item.  Kind of like constant and reference propagation.
-	Allow the right-hand side of a production to be a symbol (call to_s on it).
+############
+# Features #
+############
 
-tokens.rb:
+* Add a function to print out ASTs in dot language. (ast.rb)
+* Allow the right-hand side of a production to be a symbol (call to_s on it). (cfg.rb)
+* Add support for arrays of objects.  This should support matching (e.g. `on [:fib, Integer]` or `on [Integer, String]`. (visitor.rb)
+* Allow blocks to be passed to the `on` clauses of the Visitor class. (visitor.rb)
+* Support matching literals. (visitor.rb)
+* Add the ability to print out grammars in a textual form. (cfg.rb)
+* Make the classes representing LLVM types into modules and then in the cg/value.rb file extend each of the classes representing LLVM values with the appropriate type module.  This will require changes to the documentation and Kazoo tutorial if successful. (cg/types.rb)
+* Add ability to set tail call info on call instructions. (cg/value.rb)
+* Convert to Ruby 1.9 syntax. (PARTIAL)
+* Update the documentation to use the @overloaded tag.
+* Update to LLVM 3.2.
+* Add a way of setting a default lexer class for a parser. (parser.rb)
+* Allow a parser to accept strings as input and then use either a provided lexer or the default lexer to lex the string (parser.rb)
+* Allow the first argument of the associativity methods to be an integer to be used as the value for those tokens.  an error should be raised if associativity values are given in a non-increasing order. (parser.rb)
+* Figure out what an AssemblyAnnotationWriter is and what it is used for.
 
-visitor.rb:
-	Add support for arrays of objects.  This should support matching (e.g. `on [:fib, Integer]` or `on [Integer, String]`.
-	Allow blocks to be passed to the `on` clauses of the Visitor class.
-	Support matching literals.
+###############
+# Crazy Ideas #
+###############
 
-cg/type.rb:
-	Make the classes representing LLVM types into modules and then in the cg/value.rb file extend each of the classes representing LLVM values with the appropriate type module.  This will require changes to the documentation and Kazoo tutorial if successful.
+* Add an optimization function for grammars.  One example optimization would be replacing nonterminals that only produce a single item.  Kind of like constant and reference propagation. (parser.rb, cfg.rb)
+* Composable parsers. (parser.rb)
+* Add functionality to automatically add lexical scoping/binding to an AST.
+* Make the parser able to parse a single token at a time, thus allowing the lexer to be changed in the middle of parsing. (parser.rb)
+* Single token at a time lexer. (lexer.rb)
+* Change it so lexers can be instantiated with a string or file to lex. (lexer.rb)
+* Composable lexers. (lexer.rb)
 
-Code generation:
-	Figure out what an AssemblyAnnotationWriter is and what it is used for.
-	Add ability to set tail call info on call instructions.
+#############
+# Semantics #
+#############
 
-Semantics:
-	Fill in the remaining semantic tools:
-		* Actor
-		* Axiomatic
-		* Big-Step Operational
-		* Denotational
-		* Hoare Logic
-		* Join Calculus
-		* Lambda Calculus
-		* Operational
-		* Pi Calculus
-		* Small-Step Operational
-	
-	Add the ability to translate between different semantics.
-
-Misc:
-	Convert to Ruby 1.9 syntax. (PARTIAL)
-	Update the documentation to use the @overloaded tag.
-	Update to LLVM 3.2.+* Fill in the remaining semantic tools:
+	* Actor
+	* Axiomatic
+	* Big-Step Operational
+	* Denotational
+	* Hoare Logic
+	* Join Calculus
+	* Lambda Calculus
+	* Operational
+	* Pi Calculus
+	* Small-Step Operational
+* Add the ability to translate between different semantics.
+	